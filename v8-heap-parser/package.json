--- conflicted
+++ resolved
@@ -1,8 +1,4 @@
 {
-<<<<<<< HEAD
-	"name": "@vscode/v8-heap-parser",
-=======
->>>>>>> fc08e9a5
 	"description": "Parses V8 heap snapshots",
 	"exports": {
 		"bundler": "./pkg/bundler/v8_heap_parser.js",
@@ -11,10 +7,7 @@
 		"require": "./pkg/nodejs/v8_heap_parser.js"
 	},
 	"main": "pkg/nodejs/v8_heap_parser.js",
-<<<<<<< HEAD
-=======
 	"name": "@vscode/v8-heap-parser",
->>>>>>> fc08e9a5
 	"scripts": {
 		"compile": "npm run compile:web && npm run compile:bundler && npm run compile:nodejs",
 		"compile:bundler": "wasm-pack build --target bundler --no-pack -d pkg/bundler && node -e \"fs.unlinkSync('./pkg/bundler/.gitignore')\"",
