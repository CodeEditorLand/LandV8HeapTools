{
<<<<<<< HEAD
=======
	"name": "@vscode/v8-heap-parser",
>>>>>>> 05cb6682
	"description": "Parses V8 heap snapshots",
	"exports": {
		"bundler": "./pkg/bundler/v8_heap_parser.js",
		"import": "./pkg/web/v8_heap_parser.js",
		"node": "./pkg/nodejs/v8_heap_parser.js",
		"require": "./pkg/nodejs/v8_heap_parser.js"
	},
	"main": "pkg/nodejs/v8_heap_parser.js",
<<<<<<< HEAD
	"name": "@vscode/v8-heap-parser",
=======
>>>>>>> 05cb6682
	"scripts": {
		"compile": "npm run compile:web && npm run compile:bundler && npm run compile:nodejs",
		"compile:bundler": "wasm-pack build --target bundler --no-pack -d pkg/bundler && node -e \"fs.unlinkSync('./pkg/bundler/.gitignore')\"",
		"compile:nodejs": "wasm-pack build --target nodejs --no-pack -d pkg/nodejs && node -e \"fs.unlinkSync('./pkg/nodejs/.gitignore')\"",
		"compile:web": "wasm-pack build --target web --no-pack -d pkg/web && node -e \"fs.unlinkSync('./pkg/web/.gitignore')\"",
		"prepack": "npm run compile"
	}
}<|MERGE_RESOLUTION|>--- conflicted
+++ resolved
@@ -1,8 +1,5 @@
 {
-<<<<<<< HEAD
-=======
 	"name": "@vscode/v8-heap-parser",
->>>>>>> 05cb6682
 	"description": "Parses V8 heap snapshots",
 	"exports": {
 		"bundler": "./pkg/bundler/v8_heap_parser.js",
@@ -11,10 +8,6 @@
 		"require": "./pkg/nodejs/v8_heap_parser.js"
 	},
 	"main": "pkg/nodejs/v8_heap_parser.js",
-<<<<<<< HEAD
-	"name": "@vscode/v8-heap-parser",
-=======
->>>>>>> 05cb6682
 	"scripts": {
 		"compile": "npm run compile:web && npm run compile:bundler && npm run compile:nodejs",
 		"compile:bundler": "wasm-pack build --target bundler --no-pack -d pkg/bundler && node -e \"fs.unlinkSync('./pkg/bundler/.gitignore')\"",
